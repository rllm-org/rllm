# Copyright 2024 Bytedance Ltd. and/or its affiliates
#
# Licensed under the Apache License, Version 2.0 (the "License");
# you may not use this file except in compliance with the License.
# You may obtain a copy of the License at
#
#     http://www.apache.org/licenses/LICENSE-2.0
#
# Unless required by applicable law or agreed to in writing, software
# distributed under the License is distributed on an "AS IS" BASIS,
# WITHOUT WARRANTIES OR CONDITIONS OF ANY KIND, either express or implied.
# See the License for the specific language governing permissions and
# limitations under the License.
"""
Note that we don't combine the main with ray_trainer as ray_trainer is used by other main.
"""

from verl import DataProto
import torch
from verl.utils.reward_score import gsm8k, math
from verl.trainer.reinforce.ray_trainer import RayReinforceTrainer

<<<<<<< HEAD
=======

def _select_rm_score_fn(data_source):
    from rllm.grading.math.sympy_checker import grade_answer_verl
    return grade_answer_verl


>>>>>>> d0ea3ef9
class RewardManager():
    """The reward manager.
    """

    def __init__(self, tokenizer, num_examine) -> None:
        self.tokenizer = tokenizer
        self.num_examine = num_examine  # the number of batches of decoded responses to print to the console


    def _select_rm_score_fn(self, data_source):
        from rllm.grading.grader import grade_answer_verl
        return grade_answer_verl


    def get_sequence_rewards(self, data: DataProto):
        rewards = []

        for i in range(len(data)):
            data_item = data[i]  # DataProtoItem

            prompt_ids = data_item.batch['prompts']
            prompt_length = prompt_ids.shape[-1]

            response_ids = data_item.batch['responses']
            valid_response_length = data_item.batch['attention_mask'][prompt_length:].sum()
            valid_response_ids = response_ids[:valid_response_length]

            # decode            
            responses_str = self.tokenizer.decode(valid_response_ids)
            ground_truth = data_item.non_tensor_batch['reward_model']['ground_truth']

            # select rm_score
            data_source = data_item.non_tensor_batch['data_source']
            compute_score_fn = self._select_rm_score_fn(data_source)

            score = compute_score_fn(solution_str=responses_str, ground_truth=ground_truth)
            rewards.append(score)

        return torch.tensor(rewards, dtype=torch.float)


    def get_per_token_rewards(self, data: DataProto, rewards):
        reward_tensor = torch.zeros_like(data.batch['responses'], dtype=torch.float32)

        for i in range(len(data)):
            data_item = data[i]  # DataProtoItem

            prompt_ids = data_item.batch['prompts']
            prompt_length = prompt_ids.shape[-1]
            valid_response_length = data_item.batch['attention_mask'][prompt_length:].sum()

            reward_tensor[i,:valid_response_length - 1] = rewards[i]

        return reward_tensor


    def __call__(self, data: DataProto):
        return self.get_sequence_rewards(data)


import ray
import hydra


@hydra.main(config_path='config', config_name='reinforce_trainer', version_base=None)
def main(config):
    if not ray.is_initialized():
        # this is for local ray cluster
        ray.init(runtime_env={'env_vars': {'TOKENIZERS_PARALLELISM': 'true', 'NCCL_DEBUG': 'WARN'}})

    ray.get(main_task.remote(config))


@ray.remote
def main_task(config):
    from verl.utils.fs import copy_local_path_from_hdfs
    from transformers import AutoTokenizer

    # print initial config
    from pprint import pprint
    from omegaconf import OmegaConf
    pprint(OmegaConf.to_container(config, resolve=True))  # resolve=True will eval symbol values
    OmegaConf.resolve(config)

    # download the checkpoint from hdfs
    local_path = copy_local_path_from_hdfs(config.actor_rollout_ref.model.path)

    # instantiate tokenizer
    from verl.utils import hf_tokenizer
    tokenizer = hf_tokenizer(local_path)

    # define worker classes
    if config.actor_rollout_ref.actor.strategy == 'fsdp':
        assert config.actor_rollout_ref.actor.strategy == config.critic.strategy
        from verl.workers.fsdp_workers import ActorRolloutRefWorker, CriticWorker
        from verl.single_controller.ray import RayWorkerGroup
        ray_worker_group_cls = RayWorkerGroup

    elif config.actor_rollout_ref.actor.strategy == 'megatron':
        assert config.actor_rollout_ref.actor.strategy == config.critic.strategy
        from verl.workers.megatron_workers import ActorRolloutRefWorker, CriticWorker
        from verl.single_controller.ray.megatron import NVMegatronRayWorkerGroup
        ray_worker_group_cls = NVMegatronRayWorkerGroup

    else:
        raise NotImplementedError

    from verl.trainer.reinforce.ray_trainer import ResourcePoolManager, Role

    role_worker_mapping = {
        Role.ActorRollout: ray.remote(ActorRolloutRefWorker),
        # Role.Critic: ray.remote(CriticWorker),
        Role.RefPolicy: ray.remote(ActorRolloutRefWorker)
    }

    global_pool_id = 'global_pool'
    resource_pool_spec = {
        global_pool_id: [config.trainer.n_gpus_per_node] * config.trainer.nnodes,
    }
    mapping = {
        Role.ActorRollout: global_pool_id,
        # Role.Critic: global_pool_id,
        Role.RefPolicy: global_pool_id,
    }

    # we should adopt a multi-source reward function here
    # - for rule-based rm, we directly call a reward score
    # - for model-based rm, we call a model
    # - for code related prompt, we send to a sandbox if there are test cases
    # - finally, we combine all the rewards together
    # - The reward type depends on the tag of the data
    if config.reward_model.enable:
        if config.reward_model.strategy == 'fsdp':
            from verl.workers.fsdp_workers import RewardModelWorker
        elif config.reward_model.strategy == 'megatron':
            from verl.workers.megatron_workers import RewardModelWorker
        else:
            raise NotImplementedError
        role_worker_mapping[Role.RewardModel] = ray.remote(RewardModelWorker)
        mapping[Role.RewardModel] = global_pool_id

    reward_fn = RewardManager(tokenizer=tokenizer, num_examine=0)

    # Note that we always use function-based RM for validation
    val_reward_fn = RewardManager(tokenizer=tokenizer, num_examine=1)

    resource_pool_manager = ResourcePoolManager(resource_pool_spec=resource_pool_spec, mapping=mapping)

    trainer = RayReinforceTrainer(config=config,
                            tokenizer=tokenizer,
                            role_worker_mapping=role_worker_mapping,
                            resource_pool_manager=resource_pool_manager,
                            ray_worker_group_cls=ray_worker_group_cls,
                            reward_fn=reward_fn,
                            val_reward_fn=val_reward_fn)
    trainer.init_workers()
    trainer.fit()


if __name__ == '__main__':
    main()<|MERGE_RESOLUTION|>--- conflicted
+++ resolved
@@ -20,15 +20,6 @@
 from verl.utils.reward_score import gsm8k, math
 from verl.trainer.reinforce.ray_trainer import RayReinforceTrainer
 
-<<<<<<< HEAD
-=======
-
-def _select_rm_score_fn(data_source):
-    from rllm.grading.math.sympy_checker import grade_answer_verl
-    return grade_answer_verl
-
-
->>>>>>> d0ea3ef9
 class RewardManager():
     """The reward manager.
     """
@@ -39,7 +30,7 @@
 
 
     def _select_rm_score_fn(self, data_source):
-        from rllm.grading.grader import grade_answer_verl
+        from rllm.grading.math.sympy_checker import grade_answer_verl
         return grade_answer_verl
 
 
