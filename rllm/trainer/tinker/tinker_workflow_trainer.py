--- conflicted
+++ resolved
@@ -108,11 +108,8 @@
             max_prompt_length=self.config.data.max_prompt_length,
             max_response_length=self.config.data.max_response_length,
             sampling_params=sampling_params,
-<<<<<<< HEAD
-            image_processor=image_processor,
-=======
             **self.config.rollout_engine,
->>>>>>> decb202d
+            image_processor=image_processor,  # VLM support - explicit after spread to ensure it's used
         )
         self.agent_execution_engine = AgentWorkflowEngine(
             workflow_cls=self.workflow_class,
@@ -233,7 +230,8 @@
                     if not step.logprobs:
                         step.logprobs = model_output.logprobs
 
-        assert step.prompt_ids, "prompt_ids is None"
+        # For VLM prompts, prompt_ids may be empty list (to_ints() not supported for ImageChunks)
+        assert step.prompt_ids is not None, "prompt_ids is None"
         assert step.response_ids, "response_ids is None"
         assert step.logprobs, "logprobs is None"
 
