--- conflicted
+++ resolved
@@ -20,8 +20,6 @@
 import uuid
 from typing import List, Dict
 
-import openai
-
 
 class AsyncAgentExecutionEngine(AgentExecutionEngine):
     def __init__(
@@ -29,8 +27,8 @@
         rollout_engine,
         engine_name,
         tokenizer,
-        agent_class,
-        env_class,
+        agents=[],
+        envs=[],
         model_path="",
         n_parallel_agents=1,
         gamma=1.0,
@@ -39,6 +37,8 @@
         max_steps=5,
         max_response_length=8192,
         max_prompt_length=1024,
+        agent_class=None,
+        env_class=None,
         agent_args={},
         rollout_engine_args={},
         env_args={},
@@ -47,7 +47,6 @@
         self.rollout_engine = rollout_engine
         self.tokenizer = tokenizer
         self.engine_name = engine_name
-        self.agent_class = agent_class
         self.n_parallel_agents = n_parallel_agents
         self.model_path = model_path
 
@@ -59,8 +58,16 @@
         self.agent_args = agent_args
         self.max_response_length = max_response_length
         self.max_prompt_length = max_prompt_length
-        self.agents = [agent_class(**agent_args) for _ in range(self.n_parallel_agents)]
-        self.envs = [env_class(**env_args) for _ in range(self.n_parallel_agents)]
+
+        self.agents = agents
+        self.envs = envs
+
+        if agent_class is not None and env_class is not None:
+            self.agents = [agent_class(**agent_args) for _ in range(n_parallel_agents)]
+            self.envs = [env_class(**env_args) for _ in range(n_parallel_agents)]
+        else:
+            self.agents = agents
+            self.envs = envs
 
         # rollout engine args
         self.rollout_engine_args = rollout_engine_args
@@ -169,16 +176,11 @@
                     print("Sleep for 5 seconds for API limit.")
                     await asyncio.sleep(5)
                 except Exception as e:
+                    print("Error: ", e)
                     return f"Error processing content: {e}"
 
         response = await get_response(prompt)
-<<<<<<< HEAD
-        print("oai response:", response)
-        # Unsure if this is correct way to process response.choices[0].message
-        return agent._post_get_action(response), str(response.choices[0].message)
-=======
         return response
->>>>>>> f6b8d8a3
 
     async def run_agent_trajectory(
         self, idx, application_id, seed=0, mode="Text", **kwargs
@@ -224,12 +226,6 @@
 
         for step_idx in range(self.max_steps):
             # Get action from agent
-<<<<<<< HEAD
-            
-            action, response = await self.get_action_async(
-                trajectory, agent, application_id, **kwargs
-            )
-=======
             chat_completions_messages = agent.chat_completions
             # Max remaining tokens left for the response
             kwargs['max_tokens'] = self.max_response_length - response_token_len
@@ -242,9 +238,9 @@
             # Fetch action from agent's internal state.
             cur_state = agent.get_current_state()
             action = cur_state.action
->>>>>>> f6b8d8a3
             # Take step in environment
             next_observation, reward, done, info = env.step(action)
+            colorful_print(f"next_observation: {next_observation}", "blue")
             info['max_steps'] = self.max_steps
             # Update agent internal state.
             agent.update_from_env(
