--- conflicted
+++ resolved
@@ -200,10 +200,6 @@
         """
         free_cache_engine = self.config.actor_rollout_ref.rollout.free_cache_engine if self.config else False
         if free_cache_engine:
-<<<<<<< HEAD
-            await self.rollout_engine.wake_up()
-        if batch.meta_info.get("validate", False):
-=======
             # TODO: later probably should make the `wake_up` and `sleep` methods in base class to be async
             if isinstance(self.rollout_engine, VerlEngine):
                 await self.rollout_engine.wake_up()
@@ -212,7 +208,6 @@
 
         is_validation = batch.meta_info.get("validate", False)
         if is_validation:
->>>>>>> ca738f5e
             self.rollout_engine.validate = True
             self.current_mode = "val"
         else:
@@ -222,15 +217,11 @@
         results = await self.execute_tasks(tasks, task_ids, **kwargs)  # list of Episodes
         self.rollout_engine.validate = False
         if free_cache_engine:
-<<<<<<< HEAD
-            await self.rollout_engine.sleep()
-=======
             if isinstance(self.rollout_engine, VerlEngine):
                 await self.rollout_engine.sleep()
             else:
                 self.rollout_engine.sleep()
         self.current_mode = "train"
->>>>>>> ca738f5e
         return self.transform_results_for_verl(results, task_ids)
 
     def transform_results_for_verl(self, episodes: list[Episode], task_ids: np.ndarray) -> "DataProto":
